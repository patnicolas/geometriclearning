--- conflicted
+++ resolved
@@ -85,11 +85,7 @@
             accuracy_list = network.performance_metrics.performance_values[MetricType.Accuracy]
             self.assertTrue(len(accuracy_list) > 1)
             self.assertTrue(accuracy_list[-1].float() > 0.2)
-<<<<<<< HEAD
-        except (AssertionError | KeyError | GraphException | DatasetException) as e:
-=======
-        except (GraphException | DatasetException | AssertionError) as e:
->>>>>>> 960cf4c8
+        except (GraphException | DatasetException | AssertionError) as e:
             logging.info(f'Error: {str(e)}')
             self.assertTrue(False)
 
@@ -142,12 +138,7 @@
             graph_data_loader = GraphDataLoader(dataset_name='Flickr', sampling_attributes=attrs)
             train_loader, eval_loader = graph_data_loader()
             network.train(gnn_base_model.model_id, gnn_base_model, train_loader, eval_loader)
-
-<<<<<<< HEAD
-        except (AssertionError | KeyError | GraphException | DatasetException) as e:
-=======
-        except (GraphException | DatasetException | AssertionError) as e:
->>>>>>> 960cf4c8
+        except (GraphException | DatasetException | AssertionError) as e:
             logging.info(f'Error: {str(e)}')
             self.assertTrue(False)
 
@@ -179,11 +170,7 @@
             accuracy_list = network.get_metric_history(MetricType.Accuracy)
             self.assertTrue(len(accuracy_list) > 1)
             self.assertTrue(accuracy_list[-1].float() > 0.2)
-<<<<<<< HEAD
-        except (AssertionError | KeyError | GraphException | DatasetException) as e:
-=======
-        except (GraphException | DatasetException | AssertionError) as e:
->>>>>>> 960cf4c8
+        except (GraphException | DatasetException | AssertionError) as e:
             logging.info(f'Error: {str(e)}')
             self.assertTrue(False)
 
@@ -210,13 +197,8 @@
             network.train(gnn_base_model.model_id, gnn_base_model, train_loader, eval_loader)
             accuracy_list = network.get_metric_history(MetricType.Accuracy)
             self.assertTrue(len(accuracy_list) > 1)
-<<<<<<< HEAD
-            self.assertTrue(accuracy_list[-1].float() > 0.2)
-        except (AssertionError | KeyError | GraphException | DatasetException) as e:
-=======
-            self.assertTrue(float(accuracy_list[-1]) > 0.2)
-        except (GraphException | DatasetException | AssertionError) as e:
->>>>>>> 960cf4c8
+            self.assertTrue(float(accuracy_list[-1]) > 0.2)
+        except (GraphException | DatasetException | AssertionError) as e:
             logging.info(f'Error: {str(e)}')
             self.assertTrue(False)
 
@@ -244,13 +226,8 @@
             network.train(gnn_base_model.model_id, gnn_base_model, train_loader, eval_loader)
             accuracy_list = network.get_metric_history(MetricType.Accuracy)
             self.assertTrue(len(accuracy_list) > 1)
-<<<<<<< HEAD
-            self.assertTrue(accuracy_list[-1].float() > 0.2)
-        except (AssertionError | KeyError | GraphException | DatasetException) as e:
-=======
-            self.assertTrue(float(accuracy_list[-1]) > 0.2)
-        except (GraphException | DatasetException | AssertionError) as e:
->>>>>>> 960cf4c8
+            self.assertTrue(float(accuracy_list[-1]) > 0.2)
+        except (GraphException | DatasetException | AssertionError) as e:
             logging.info(f'Error: {str(e)}')
             self.assertTrue(False)
 
@@ -279,13 +256,8 @@
             network.train(gnn_base_model.model_id, gnn_base_model, train_loader, eval_loader)
             accuracy_list = network.get_metric_history(MetricType.Accuracy)
             self.assertTrue(len(accuracy_list) > 1)
-<<<<<<< HEAD
-            self.assertTrue(accuracy_list[-1].float() > 0.2)
-        except (AssertionError | KeyError | GraphException | DatasetException) as e:
-=======
-            self.assertTrue(float(accuracy_list[-1]) > 0.2)
-        except (GraphException | DatasetException | AssertionError) as e:
->>>>>>> 960cf4c8
+            self.assertTrue(float(accuracy_list[-1]) > 0.2)
+        except (GraphException | DatasetException | AssertionError) as e:
             logging.info(f'Error: {str(e)}')
             self.assertTrue(False)
 
@@ -313,13 +285,8 @@
             network.train(gnn_base_model.model_id, gnn_base_model, train_loader, eval_loader)
             accuracy_list = network.get_metric_history(MetricType.Accuracy)
             self.assertTrue(len(accuracy_list) > 1)
-<<<<<<< HEAD
-            self.assertTrue(accuracy_list[-1].float() > 0.2)
-        except (AssertionError | KeyError | GraphException | DatasetException) as e:
-=======
-            self.assertTrue(float(accuracy_list[-1]) > 0.2)
-        except (GraphException | DatasetException | AssertionError) as e:
->>>>>>> 960cf4c8
+            self.assertTrue(float(accuracy_list[-1]) > 0.2)
+        except (GraphException | DatasetException | AssertionError) as e:
             logging.info(f'Error: {str(e)}')
             self.assertTrue(False)
 
@@ -348,13 +315,8 @@
             network.train(gnn_base_model.model_id, gnn_base_model, train_loader, eval_loader)
             accuracy_list = network.get_metric_history(MetricType.Accuracy)
             self.assertTrue(len(accuracy_list) > 1)
-<<<<<<< HEAD
-            self.assertTrue(accuracy_list[-1].float() > 0.2)
-        except (AssertionError | KeyError | GraphException | DatasetException) as e:
-=======
-            self.assertTrue(float(accuracy_list[-1]) > 0.2)
-        except (GraphException | DatasetException | AssertionError) as e:
->>>>>>> 960cf4c8
+            self.assertTrue(float(accuracy_list[-1]) > 0.2)
+        except (GraphException | DatasetException | AssertionError) as e:
             logging.info(f'Error: {str(e)}')
             self.assertTrue(False)
 
@@ -383,13 +345,8 @@
             network.train(gnn_base_model.model_id, gnn_base_model, train_loader, eval_loader)
             accuracy_list = network.get_metric_history(MetricType.Accuracy)
             self.assertTrue(len(accuracy_list) > 1)
-<<<<<<< HEAD
-            self.assertTrue(accuracy_list[-1].float() > 0.2)
-        except (AssertionError | KeyError | GraphException | DatasetException) as e:
-=======
-            self.assertTrue(float(accuracy_list[-1]) > 0.2)
-        except (GraphException | DatasetException | AssertionError) as e:
->>>>>>> 960cf4c8
+            self.assertTrue(float(accuracy_list[-1]) > 0.2)
+        except (GraphException | DatasetException | AssertionError) as e:
             logging.info(f'Error: {str(e)}')
             self.assertTrue(False)
 
@@ -441,64 +398,6 @@
             logging.info(str(e))
             self.assertTrue(False)
 
-<<<<<<< HEAD
-    @unittest.skipIf(os.getenv('SKIP_TESTS_IN_PROGRESS', '0') == '1', reason=SKIP_REASON)
-    def test_compare_accuracy(self):
-        from plots.plotter import PlotterParameters, Plotter
-
-        try:
-            file_neighbor_loader = 'Flickr: NeighborLoader,neighbors:[6, 4],batch:1024'
-            neighbor_loader_dict = TrainingMonitor.load_summary(TrainingMonitor.output_folder, file_neighbor_loader)
-            accuracy_neighbor = [float(x) for x in neighbor_loader_dict['Accuracy']]
-
-            file_random_loader = 'Flickr: RandomNodeLoader,num_parts=256'
-            random_loader_dict = TrainingMonitor.load_summary(TrainingMonitor.output_folder, file_random_loader)
-            accuracy_random = [float(x) for x in random_loader_dict['Accuracy']]
-
-            file_graph_saint_random_walk_loader = 'GraphSAINTRandomWalkSampler,walk_length:3,steps:12,batch:4096'
-            graph_saint_random_walk_dict = TrainingMonitor.load_summary(TrainingMonitor.output_folder,
-                                                                        file_graph_saint_random_walk_loader)
-            accuracy_graph_saint_random_walk = [float(x) for x in graph_saint_random_walk_dict['Accuracy']]
-            plotter_params = PlotterParameters(0,
-                                               x_label='epochs',
-                                               y_label='Accuracy',
-                                               title='Comparison Accuracy Graph Data Loader',
-                                               fig_size=(11, 8))
-            Plotter.plot(values=[accuracy_neighbor[0:40], accuracy_random[0:40], accuracy_graph_saint_random_walk[0:40]],
-                         labels=['NeighborLoader', 'RandomLoader', 'GraphsSAINTRandomWalk'],
-                         plotter_parameters=plotter_params)
-            self.assertTrue(True)
-        except (AssertionError | KeyError | GraphException | DatasetException)  as e:
-            logging.info(str(e))
-            self.assertTrue(False)
-
-    @unittest.skipIf(os.getenv('SKIP_TESTS_IN_PROGRESS', '0') == '1', reason=SKIP_REASON)
-    def test_compare_precision(self):
-        from plots.plotter import PlotterParameters, Plotter
-
-        file_neighbor_loader = 'Flickr: NeighborLoader,neighbors:[6, 4],batch:1024'
-        neighbor_loader_dict = TrainingMonitor.load_summary(TrainingMonitor.output_folder, file_neighbor_loader)
-        precision_neighbor = [float(x) for x in neighbor_loader_dict['Precision']]
-
-        file_random_loader = 'Flickr: RandomNodeLoader,num_parts=256'
-        random_loader_dict = TrainingMonitor.load_summary(TrainingMonitor.output_folder, file_random_loader)
-        precision_random = [float(x) for x in random_loader_dict['Precision']]
-
-        file_graph_saint_random_walk_loader = 'Flickr: GraphSAINTRandomWalkSampler,walk_length:3,steps:12,batch:4096'
-        graph_saint_random_walk_dict = TrainingMonitor.load_summary(TrainingMonitor.output_folder,
-                                                                    file_graph_saint_random_walk_loader)
-        precision_graph_saint_random_walk = [float(x) for x in graph_saint_random_walk_dict['Precision']]
-        plotter_params = PlotterParameters(0,
-                                           x_label='epochs',
-                                           y_label='Precision',
-                                           title='Comparison Precision Graph Data Loader',
-                                           fig_size=(11, 8))
-        Plotter.plot(values=[precision_neighbor[0:60], precision_random[0:60], precision_graph_saint_random_walk[0:60]],
-                     labels=['NeighborLoader', 'RandomLoader', 'GraphsSAINTRandomWalk'],
-                     plotter_parameters=plotter_params)
-
-=======
->>>>>>> 960cf4c8
     """ --------------------------  Supporting methods --------------------  """
 
     @staticmethod
