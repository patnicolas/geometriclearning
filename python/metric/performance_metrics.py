__author__ = "Patrick Nicolas"
__copyright__ = "Copyright 2023, 2025  All rights reserved."

# Licensed under the Apache License, Version 2.0 (the "License");
# you may not use this file except in compliance with the License.
# You may obtain a copy of the License at
#
#     http://www.apache.org/licenses/LICENSE-2.0
#
# Unless required by applicable law or agreed to in writing, software
# distributed under the License is distributed on an "AS IS" BASIS,
# WITHOUT WARRANTIES OR CONDITIONS OF ANY KIND, either express or implied.
# See the License for the specific language governing permissions and
# limitations under the License.

from typing import Dict, AnyStr, Self, List, Any
import torch

from metric import MetricException
from metric.built_in_metric import BuiltInMetric
from metric.metric_type import MetricType
from plots.plotter import Plotter, PlotterParameters
import numpy as np
import logging
import python
__all__ = ['PerformanceMetrics']


class PerformanceMetrics(object):
    """
    Wraps the various performance metrics used in training and evaluation. valid_metrics is the list  of
    supported metrics. A snapshot of the plots are dumped into output_folder.
    The performance metrics are categorized as
    - registered metrics: Performance metrics available for training
    - current metrics: Performance metrics actually collected during training of a given model

    There are two constructors
    __init__: Default constructor taking a dictionary  {metric_name, build in metric} as input
            example: {metric='Accuracy', BuildInMetric(MetricType.Accuracy, is_weighted}
    build: Alternative constructor taking a list of metric labels and flag to specify if the
            class are imbalance
            example: metrics_list=['Accuracy', 'f1'],  is_class_imbalance=True

    Methods:
    register_metric: Add/register another metric
    """
    import os
    output_path = '../../'
    output_filename = 'output'
    output_folder = os.path.join(output_path, output_filename)
    valid_metrics = ['Accuracy', 'Precision', 'Recall', 'F1']

    def __init__(self, registered_perf_metrics: Dict[MetricType, BuiltInMetric]) -> None:
        """
        Default constructor for the Performance metrics taking a dictionary input a
        { metric_name, build in metric}   example {metric='Accuracy', BuildInMetric(MetricType.Accuracy, is_weighted}
        @param registered_perf_metrics: Dictionary { metric_name, built in metric}
        @type registered_perf_metrics: Dictionary
        """
        self.registered_perf_metrics: Dict[MetricType, BuiltInMetric] = registered_perf_metrics
        self.current_perf_metrics: Dict[MetricType, List[np.array]] = {}

    def show_registered_metrics(self) -> AnyStr:
        return '\n'.join([f' {k.value}: {str(v)}' for k, v in self.registered_perf_metrics.items()])

    def __str__(self) -> AnyStr:
        return '\n'.join([f' {k.value}: {str(lst)}' for k, lst in self.current_perf_metrics.items()])

    @classmethod
    def build(cls, metrics_list: List[AnyStr], is_class_imbalance: bool) -> Self:
        """
        Alternative constructor for the Performance metrics taking a dictionary input as
         { metric_name, is_weighted}  example {metric='Accuracy', is_weighted=True}

        @param metrics_list: List of metrics name
        @type metrics_list: Dictionary
        @param is_class_imbalance: Is class imbalance
        @type is_class_imbalance: boolean
        @return: Instance of PerformanceMetrics
        @rtype: PerformanceMetrics
        """
        assert len(metrics_list) > 0, 'The list of performance metrics is undefined'

        metrics = {MetricType.get_metric_type(metric): BuiltInMetric(metric_type=MetricType.get_metric_type(metric),
                                                                     is_weighted=is_class_imbalance)
                   for metric in metrics_list}
        # If the caller forgot to include Eval loss as a performance metric, add it.
        if MetricType.EvalLoss not in metrics:
            metrics[MetricType.EvalLoss] = BuiltInMetric(metric_type=MetricType.EvalLoss,
                                                         is_weighted=is_class_imbalance)
        return cls(metrics)

    def __len__(self) -> int:
        return len(self.registered_perf_metrics)

    def register_metric(self, metric_type: MetricType, encoding_len: int = -1, is_weighted: bool = False) -> None:
        """
        Add or register a new performance metric such as Precision, Recall, ...
        @param metric_type: Name for the metric (i.e. 'Accuracy')
        @type metric_type: str
        @param encoding_len: Length for the encoding (ie. output Number of classes) with default -1 (no encoding)
        @type encoding_len: int
        @param is_weighted: Specify if the metric is weighted for class distribution imbalance
        @type is_weighted: bool
        """
        self.registered_perf_metrics[metric_type] = BuiltInMetric(metric_type=metric_type,
                                                                  encoding_len=encoding_len,
                                                                  is_weighted=is_weighted)

    def collect_metrics(self, epoch: int,  metrics_value: Dict[MetricType, torch.Tensor]) -> None:
        """
        Update the current performance metrics for a given epoch and add logging information,

        @param epoch: Current epoch in the training phase
        @type epoch: int
        @param metrics_value: New slate of metrics for this epoch
        @type metrics_value: Dictionary
        """
        metric_str = '\n'.join([f'   {k.value}: {v.numpy()}' for k, v in metrics_value.items()])
        logging.info(f'>> Epoch: {epoch}\n{metric_str}')
        self.update_all_metrics(metrics_value)

    def update_perf_metrics(self, np_predicted: np.array, np_labeled: np.array):
        """
        Compute all the registered metrics
        @param np_predicted: Predicted values as Numpy arrays
        @type np_predicted: Numpy array
        @param np_labeled: Labeled values
        @type np_labeled: Numpy array
        """
        assert len(np_predicted) == len(np_labeled), \
            f'Number of predicted features {len(np_predicted)} should be equal to number of labels { len(np_labeled)}'

        for key, metric in self.registered_perf_metrics.items():
            if key != MetricType.EvalLoss:
                value = metric(np_predicted, np_labeled)
                self.update_metric(key, value)

    def update_metric(self, metric_type: MetricType, np_metric_value: np.array) -> None:
        """
        Update a metric of a given key with a value
        @param metric_type: Key or id of the metric
        @type metric_type: MetricType
        @param np_metric_value: Value of the metric
        @type np_metric_value: Numpy array
        """
        if metric_type not in self.registered_perf_metrics:
            raise MetricException(f'{str(metric_type)} metric is not supported')

        if metric_type in self.current_perf_metrics:
            # If this metric is already collected...
            values = self.current_perf_metrics[metric_type]
            values.append(np_metric_value)
            self.current_perf_metrics[metric_type] = values
        else:
            # Otherwise create a new entry
            values = [np_metric_value]
            self.current_perf_metrics[metric_type] = values

    def update_all_metrics(self, new_perf_metrics: Dict[MetricType, torch.Tensor]) -> bool:
        """
        Update the quality metrics with new pairs key-values. No assumption is made
        for the keys of the new set of values.

        @param new_perf_metrics: Set of metrics key-values
        @type new_perf_metrics: Dictionary
        """
        for key, value in new_perf_metrics.items():
            if key not in self.registered_perf_metrics:
                raise MetricException(f'{key} metric is not supported')

            # Update the existing key values pairs
            if key in self.current_perf_metrics:
                values = self.current_perf_metrics[key]
                values.append(value.numpy())
                self.current_perf_metrics[key] = values
            # In case the new dictionary introduce new key
            else:
                values = [value.numpy()]
                self.current_perf_metrics[key] = values
        return len(self.current_perf_metrics.items()) > 0

    def plot_summary(self, output_filename: AnyStr) -> None:
        """
        Plots for the various metrics and stored metrics into torch local file
        @param output_filename: Relative name of file containing the summary of metrics and losses
        @type output_filename: str
        """
        try:
            parameters = [PlotterParameters(count=0,
                                            x_label='Epochs',
                                            y_label=k.value,
                                            title=f'{k} Plot',
                                            fig_size=(10, 6)) for idx, k in enumerate(self.current_perf_metrics.keys())]
            # Plot statistics
            attribute_values = {k.value: v for k, v in self.current_perf_metrics.items()}
            Plotter.multi_plot(attribute_values, parameters, output_filename)
        except FileNotFoundError as e:
            logging.error(e)
            raise MetricException(e)

    """ -------------------------------  Private Helper Methods --------------------------  """

    def __save_summary(self, output_filename) -> None:
        summary_dict = {}
        for k, lst in self.current_perf_metrics.items():
            stacked_tensor = torch.stack(lst)
            summary_dict[k] = stacked_tensor
        logging.info(f'Save summary {str(summary_dict)}')
        torch.save(summary_dict, f"{PerformanceMetrics.output_folder}/{output_filename}.pth")

    def __record(self, epoch: int, metrics: Dict[MetricType, torch.Tensor]):
        metric_str = '\n'.join([f'   {k.value}: {v}' for k, v in metrics.items()])
<<<<<<< HEAD
        status_msg = f'>> Epoch: {epoch}\n{metric_str}'
        logging.info(status_msg)
=======
        logging.info(f'>> Epoch: {epoch}\n{metric_str}')
>>>>>>> 960cf4c8
        self.update_all_metrics(metrics)<|MERGE_RESOLUTION|>--- conflicted
+++ resolved
@@ -211,10 +211,5 @@
 
     def __record(self, epoch: int, metrics: Dict[MetricType, torch.Tensor]):
         metric_str = '\n'.join([f'   {k.value}: {v}' for k, v in metrics.items()])
-<<<<<<< HEAD
-        status_msg = f'>> Epoch: {epoch}\n{metric_str}'
-        logging.info(status_msg)
-=======
         logging.info(f'>> Epoch: {epoch}\n{metric_str}')
->>>>>>> 960cf4c8
         self.update_all_metrics(metrics)